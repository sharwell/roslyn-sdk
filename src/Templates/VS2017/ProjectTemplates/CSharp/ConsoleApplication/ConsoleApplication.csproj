<Project Sdk="Microsoft.NET.Sdk">

  <PropertyGroup>
    <OutputType>Exe</OutputType>
    <TargetFramework>net461</TargetFramework>
  </PropertyGroup>

  <ItemGroup>
    <PackageReference Include="Microsoft.Build" Version="15.3.409" />
    <PackageReference Include="Microsoft.Build.Tasks.Core" Version="15.3.409" />
<<<<<<< HEAD
    <PackageReference Include="Microsoft.CodeAnalysis.Analyzers" Version="[2.6.0]"/>
    <PackageReference Include="Microsoft.CodeAnalysis.CSharp.Workspaces" Version="2.7.0" />
=======
    <PackageReference Include="Microsoft.CodeAnalysis.Analyzers" Version="[2.6.0]" />
    <PackageReference Include="Microsoft.CodeAnalysis.CSharp.Workspaces" Version="2.8.2" />
>>>>>>> 0fd74f81
  </ItemGroup>

</Project><|MERGE_RESOLUTION|>--- conflicted
+++ resolved
@@ -8,13 +8,8 @@
   <ItemGroup>
     <PackageReference Include="Microsoft.Build" Version="15.3.409" />
     <PackageReference Include="Microsoft.Build.Tasks.Core" Version="15.3.409" />
-<<<<<<< HEAD
-    <PackageReference Include="Microsoft.CodeAnalysis.Analyzers" Version="[2.6.0]"/>
-    <PackageReference Include="Microsoft.CodeAnalysis.CSharp.Workspaces" Version="2.7.0" />
-=======
     <PackageReference Include="Microsoft.CodeAnalysis.Analyzers" Version="[2.6.0]" />
     <PackageReference Include="Microsoft.CodeAnalysis.CSharp.Workspaces" Version="2.8.2" />
->>>>>>> 0fd74f81
   </ItemGroup>
 
 </Project>