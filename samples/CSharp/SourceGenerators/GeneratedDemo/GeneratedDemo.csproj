--- conflicted
+++ resolved
@@ -19,11 +19,7 @@
   <ItemGroup>
     <AdditionalFiles Include="People.csv" CsvLoadType="Startup" />
     <AdditionalFiles Include="Cars.csv" CsvLoadType="OnDemand" CacheObjects="true" />
-<<<<<<< HEAD
-=======
     <AdditionalFiles Include="Geometry.math" />
-
->>>>>>> 6f9cf96e
     <AdditionalFiles Include="MainSettings.xmlsettings" CopyToOutputDirectory="PreserveNewest" />
     <AdditionalFiles Include="**\*.resx" />
   </ItemGroup>
